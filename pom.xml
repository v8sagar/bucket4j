--- conflicted
+++ resolved
@@ -21,11 +21,7 @@
 
     <groupId>com.github.vladimir-bukhtoyarov</groupId>
     <artifactId>bucket4j</artifactId>
-<<<<<<< HEAD
     <version>5.0.0-SNAPSHOT</version>
-=======
-    <version>4.4.1</version>
->>>>>>> 09dcfa13
     <packaging>pom</packaging>
 
     <name>bucket4j</name>
@@ -37,12 +33,9 @@
         <module>bucket4j-hazelcast</module>
         <module>bucket4j-ignite</module>
         <module>bucket4j-infinispan</module>
-<<<<<<< HEAD
+        <module>bucket4j-infinispan-8</module>
         <module>bucket4j-lua</module>
         <module>bucket4j-redis</module>
-=======
-        <module>bucket4j-infinispan-8</module>
->>>>>>> 09dcfa13
         <module>experimental</module>
         <module>bucket4j-benchmarks</module>
         <module>bucket4j-coherence</module>
