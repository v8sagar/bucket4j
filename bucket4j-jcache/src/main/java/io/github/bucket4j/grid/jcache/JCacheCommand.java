/*
 *
 *   Copyright 2015-2017 Vladimir Bukhtoyarov
 *
 *     Licensed under the Apache License, Version 2.0 (the "License");
 *     you may not use this file except in compliance with the License.
 *     You may obtain a copy of the License at
 *
 *           http://www.apache.org/licenses/LICENSE-2.0
 *
 *    Unless required by applicable law or agreed to in writing, software
 *    distributed under the License is distributed on an "AS IS" BASIS,
 *    WITHOUT WARRANTIES OR CONDITIONS OF ANY KIND, either express or implied.
 *    See the License for the specific language governing permissions and
 *    limitations under the License.
 */

package io.github.bucket4j.grid.jcache;

import io.github.bucket4j.grid.CommandResult;
import io.github.bucket4j.grid.GridBucketState;
import io.github.bucket4j.grid.GridCommand;

import javax.cache.processor.EntryProcessor;
import javax.cache.processor.MutableEntry;
import java.io.Serializable;


<<<<<<< HEAD
public class JCacheCommand<K, T extends Serializable> implements Serializable, EntryProcessor<K, GridBucketState, CommandResult> {
=======
public class JCacheCommand<K, T extends Serializable> implements EntryProcessor<K, GridBucketState, CommandResult>, Serializable {
>>>>>>> cb99eadd

    @Override
    public CommandResult<T> process(MutableEntry<K, GridBucketState> mutableEntry, Object... arguments) {
        if (!mutableEntry.exists()) {
            return CommandResult.bucketNotFound();
        }

        GridCommand<T> targetCommand = (GridCommand<T>) arguments[0];
        GridBucketState state = mutableEntry.getValue();
        T result = targetCommand.execute(state);
        if (targetCommand.isBucketStateModified()) {
            mutableEntry.setValue(state);
        }
        return CommandResult.success(result);
    }

}<|MERGE_RESOLUTION|>--- conflicted
+++ resolved
@@ -26,11 +26,7 @@
 import java.io.Serializable;
 
 
-<<<<<<< HEAD
-public class JCacheCommand<K, T extends Serializable> implements Serializable, EntryProcessor<K, GridBucketState, CommandResult> {
-=======
-public class JCacheCommand<K, T extends Serializable> implements EntryProcessor<K, GridBucketState, CommandResult>, Serializable {
->>>>>>> cb99eadd
+public class JCacheCommand<K, T extends Serializable> implements Serializable, EntryProcessor<K, GridBucketState, CommandResult>, Serializable {
 
     @Override
     public CommandResult<T> process(MutableEntry<K, GridBucketState> mutableEntry, Object... arguments) {
