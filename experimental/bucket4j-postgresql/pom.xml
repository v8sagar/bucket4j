--- conflicted
+++ resolved
@@ -24,11 +24,7 @@
     <parent>
         <groupId>com.github.vladimir-bukhtoyarov</groupId>
         <artifactId>bucket4j-parent</artifactId>
-<<<<<<< HEAD
-        <version>4.1.1</version>
-=======
-        <version>4.0.2</version>
->>>>>>> e2e12704
+        <version>4.1.2</version>
         <relativePath>../../bucket4j-parent</relativePath>
     </parent>
     <artifactId>bucket4j-postgresql</artifactId>
