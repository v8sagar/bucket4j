--- conflicted
+++ resolved
@@ -8,11 +8,7 @@
     <parent>
         <groupId>com.github.vladimir-bukhtoyarov</groupId>
         <artifactId>bucket4j-parent</artifactId>
-<<<<<<< HEAD
         <version>5.0.0-alpha-2019-10-18</version>
-=======
-        <version>4.10.0</version>
->>>>>>> 3ec82084
         <relativePath>../../bucket4j-parent</relativePath>
     </parent>
     <artifactId>bucket4j-redis</artifactId>
@@ -61,7 +57,6 @@
             <scope>test</scope>
         </dependency>
         <dependency>
-<<<<<<< HEAD
             <groupId>com.github.vladimir-bukhtoyarov</groupId>
             <artifactId>bucket4j-core</artifactId>
             <version>${project.version}</version>
@@ -81,11 +76,6 @@
             <artifactId>luna-all-shaded</artifactId>
             <version>0.2</version>
             <scope>test</scope>
-=======
-            <groupId>io.lettuce</groupId>
-            <artifactId>lettuce-core</artifactId>
-            <version>${lettuce-version}</version>
->>>>>>> 3ec82084
         </dependency>
 
         <dependency>
