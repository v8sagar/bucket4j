<?xml version="1.0" encoding="UTF-8"?>
<!--
  ~
  ~   Copyright 2015-2017 Vladimir Bukhtoyarov
  ~
  ~     Licensed under the Apache License, Version 2.0 (the "License");
  ~     you may not use this file except in compliance with the License.
  ~     You may obtain a copy of the License at
  ~
  ~           http://www.apache.org/licenses/LICENSE-2.0
  ~
  ~    Unless required by applicable law or agreed to in writing, software
  ~    distributed under the License is distributed on an "AS IS" BASIS,
  ~    WITHOUT WARRANTIES OR CONDITIONS OF ANY KIND, either express or implied.
  ~    See the License for the specific language governing permissions and
  ~    limitations under the License.
  -->

<project xmlns="http://maven.apache.org/POM/4.0.0"
         xmlns:xsi="http://www.w3.org/2001/XMLSchema-instance"
         xsi:schemaLocation="http://maven.apache.org/POM/4.0.0 http://maven.apache.org/xsd/maven-4.0.0.xsd">

    <modelVersion>4.0.0</modelVersion>

    <groupId>com.github.vladimir-bukhtoyarov</groupId>
    <version>3.0.2</version>
    <artifactId>bucket4j-parent</artifactId>
<<<<<<< HEAD
=======
    <version>2.1.2</version>
>>>>>>> a97a1b6e
    <packaging>pom</packaging>
    <name>bucket4j-parent</name>

    <description>bucket4j - is a java implementation of token bucket algorithm for rate limiting</description>
    <url>http://github.com/vladimir-bukhtoyarov/bucket4j</url>

    <distributionManagement>
        <repository>
            <id>vladimir-bukhtoyarov-bintray-repo</id>
            <url>https://api.bintray.com/maven/vladimir-bukhtoyarov/maven/bucket4j-parent/</url>
        </repository>
    </distributionManagement>

    <licenses>
        <license>
            <name>The Apache Software License, Version 2.0</name>
            <url>http://www.apache.org/licenses/LICENSE-2.0</url>
            <distribution>repo</distribution>
        </license>
    </licenses>

    <properties>
        <project.build.sourceEncoding>UTF-8</project.build.sourceEncoding>
        <project.reporting.outputEncoding>UTF-8</project.reporting.outputEncoding>
        <maven.compiler.source>1.8</maven.compiler.source>
        <maven.compiler.target>1.8</maven.compiler.target>
        <benchmark.jar.name>benchmarks</benchmark.jar.name>
        <sonar.jacoco.reportPath>${project.basedir}/../bucket4j-parent/target/jacoco-merged.exec</sonar.jacoco.reportPath>
        <argLine/>
        <jcache.version>1.0.0</jcache.version>
        <ignite.version>2.1.0</ignite.version>
        <hazelcast.version>3.8</hazelcast.version>
        <infinispan.version>9.1.0.Final</infinispan.version>
    </properties>

    <scm>
        <url>http://github.com/vladimir-bukhtoyarov/bucket4j</url>
        <connection>scm:git:git@github.com:vladimir-bukhtoyarov/bucket4j</connection>
        <developerConnection>scm:git:git@github.com:vladimir-bukhtoyarov/bucket4j.git</developerConnection>
    </scm>

    <developers>
        <developer>
            <id>vladimir-bukhtoyarov</id>
            <name>Vladimir Bukhtoyarov</name>
            <email>jsecoder@mail.com</email>
            <url>https://github.com/vladimir-bukhtoyarov</url>
            <organization>Dino systems</organization>
            <organizationUrl>http://www.dins.ru/</organizationUrl>
            <roles>
                <role>Senior software engineer</role>
            </roles>
        </developer>
    </developers>

    <build>
        <plugins>
            <plugin>
                <groupId>org.codehaus.gmavenplus</groupId>
                <artifactId>gmavenplus-plugin</artifactId>
                <version>1.5</version>
                <executions>
                    <execution>
                        <goals>
                            <goal>compile</goal>
                            <goal>testCompile</goal>
                        </goals>
                    </execution>
                </executions>
                <configuration>
                    <testSources>
                        <testSource>
                            <directory>${project.basedir}/src/test/java</directory>
                            <includes>
                                <include>**/*.groovy</include>
                            </includes>
                        </testSource>
                    </testSources>
                </configuration>
            </plugin>
            <plugin>
                <groupId>org.apache.maven.plugins</groupId>
                <artifactId>maven-compiler-plugin</artifactId>
                <version>3.6.1</version>
                <configuration>
                    <source>1.8</source>
                    <target>1.8</target>
                </configuration>
            </plugin>
            <plugin>
                <artifactId>maven-surefire-plugin</artifactId>
                <version>2.20</version>
                <configuration>
                    <includes>
                        <include>**/*Test.class</include>
                        <include>**/*Specification.class</include>
                    </includes>
                    <!-- Travis build workaround -->
                    <argLine>-Xms1024m -Xmx2048m</argLine>
                </configuration>
            </plugin>
        </plugins>
    </build>

    <profiles>
        <profile>
            <id>bintray</id>
            <activation>
                <activeByDefault>false</activeByDefault>
            </activation>
            <build>
                <plugins>
                    <plugin>
                        <artifactId>maven-source-plugin</artifactId>
                        <executions>
                            <execution>
                                <id>attach-sources</id>
                                <goals>
                                    <goal>jar</goal>
                                </goals>
                            </execution>
                        </executions>
                    </plugin>
                    <plugin>
                        <artifactId>maven-javadoc-plugin</artifactId>
                        <executions>
                            <execution>
                                <id>attach-javadocs</id>
                                <goals>
                                    <goal>jar</goal>
                                </goals>
                            </execution>
                        </executions>
                    </plugin>
                </plugins>
            </build>
        </profile>
        <profile>
            <id>coverage</id>
            <activation>
                <activeByDefault>false</activeByDefault>
            </activation>
            <build>
                <plugins>
                    <plugin>
                        <groupId>org.jacoco</groupId>
                        <artifactId>jacoco-maven-plugin</artifactId>
                        <executions>
                            <execution>
                                <id>agent-for-ut</id>
                                <goals>
                                    <goal>prepare-agent</goal>
                                </goals>
                                <configuration>
                                    <append>true</append>
                                    <destFile>${sonar.jacoco.reportPath}</destFile>
                                </configuration>
                            </execution>
                            <execution>
                                <id>jacoco-site</id>
                                <phase>verify</phase>
                                <goals>
                                    <goal>report</goal>
                                    <goal>report-aggregate</goal>
                                </goals>
                                <configuration>
                                    <dataFile>${sonar.jacoco.reportPath}</dataFile>
                                </configuration>
                            </execution>
                        </executions>
                    </plugin>
                    <plugin>
                        <artifactId>maven-surefire-plugin</artifactId>
                        <version>2.20</version>
                        <configuration>
                            <argLine>@{argLine} -Xms1024m -Xmx2048m</argLine>
                        </configuration>
                    </plugin>
                </plugins>
            </build>
        </profile>
    </profiles>

    <dependencies>
        <!-- Test dependencies -->
        <dependency>
            <groupId>junit</groupId>
            <artifactId>junit</artifactId>
            <version>4.12</version>
            <scope>test</scope>
        </dependency>
        <dependency>
            <groupId>org.spockframework</groupId>
            <artifactId>spock-core</artifactId>
            <version>1.0-groovy-2.4</version>
            <scope>test</scope>
        </dependency>
        <dependency>
            <groupId>org.codehaus.groovy</groupId>
            <artifactId>groovy-all</artifactId>
            <version>2.4.1</version>
            <scope>test</scope>
        </dependency>
        <dependency>
            <groupId>cglib</groupId>
            <artifactId>cglib-nodep</artifactId>
            <version>3.1</version>
            <scope>test</scope>
        </dependency>
        <dependency>
            <groupId>org.gridkit.lab</groupId>
            <artifactId>nanocloud</artifactId>
            <version>0.8.12</version>
            <scope>test</scope>
        </dependency>
    </dependencies>

</project><|MERGE_RESOLUTION|>--- conflicted
+++ resolved
@@ -23,12 +23,8 @@
     <modelVersion>4.0.0</modelVersion>
 
     <groupId>com.github.vladimir-bukhtoyarov</groupId>
-    <version>3.0.2</version>
+    <version>3.0.3</version>
     <artifactId>bucket4j-parent</artifactId>
-<<<<<<< HEAD
-=======
-    <version>2.1.2</version>
->>>>>>> a97a1b6e
     <packaging>pom</packaging>
     <name>bucket4j-parent</name>
 
