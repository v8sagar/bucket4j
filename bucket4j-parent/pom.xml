<?xml version="1.0" encoding="UTF-8"?>
<!--
  ~
  ~   Copyright 2015-2017 Vladimir Bukhtoyarov
  ~
  ~     Licensed under the Apache License, Version 2.0 (the "License");
  ~     you may not use this file except in compliance with the License.
  ~     You may obtain a copy of the License at
  ~
  ~           http://www.apache.org/licenses/LICENSE-2.0
  ~
  ~    Unless required by applicable law or agreed to in writing, software
  ~    distributed under the License is distributed on an "AS IS" BASIS,
  ~    WITHOUT WARRANTIES OR CONDITIONS OF ANY KIND, either express or implied.
  ~    See the License for the specific language governing permissions and
  ~    limitations under the License.
  -->

<project xmlns="http://maven.apache.org/POM/4.0.0"
         xmlns:xsi="http://www.w3.org/2001/XMLSchema-instance"
         xsi:schemaLocation="http://maven.apache.org/POM/4.0.0 http://maven.apache.org/xsd/maven-4.0.0.xsd">

    <modelVersion>4.0.0</modelVersion>

    <groupId>com.github.vladimir-bukhtoyarov</groupId>
    <version>4.0.0</version>
    <artifactId>bucket4j-parent</artifactId>
    <packaging>pom</packaging>
    <name>bucket4j-parent</name>

    <description>bucket4j - is a java implementation of token bucket algorithm for rate limiting</description>
    <url>http://github.com/vladimir-bukhtoyarov/bucket4j</url>

    <distributionManagement>
        <repository>
            <id>vladimir-bukhtoyarov-bintray-repo</id>
            <url>https://api.bintray.com/maven/vladimir-bukhtoyarov/maven/bucket4j-parent/</url>
        </repository>
    </distributionManagement>

    <licenses>
        <license>
            <name>The Apache Software License, Version 2.0</name>
            <url>http://www.apache.org/licenses/LICENSE-2.0</url>
            <distribution>repo</distribution>
        </license>
    </licenses>

    <properties>
        <project.build.sourceEncoding>UTF-8</project.build.sourceEncoding>
        <project.reporting.outputEncoding>UTF-8</project.reporting.outputEncoding>
        <maven.compiler.source>1.8</maven.compiler.source>
        <maven.compiler.target>1.8</maven.compiler.target>
        <benchmark.jar.name>benchmarks</benchmark.jar.name>
        <sonar.jacoco.reportPath>${project.basedir}/../bucket4j-parent/target/jacoco-merged.exec</sonar.jacoco.reportPath>
        <argLine/>
        <jcache.version>1.0.0</jcache.version>
        <ignite.version>2.1.0</ignite.version>
        <hazelcast.version>3.8</hazelcast.version>
        <infinispan.version>9.1.0.Final</infinispan.version>
<<<<<<< HEAD
        <byte-buddy.version>1.7.5</byte-buddy.version>
        <testcontainers.version>1.6.0</testcontainers.version>
        <lettuce-version>5.0.2.RELEASE</lettuce-version>
=======
>>>>>>> f9e02c99
    </properties>

    <scm>
        <url>http://github.com/vladimir-bukhtoyarov/bucket4j</url>
        <connection>scm:git:git@github.com:vladimir-bukhtoyarov/bucket4j</connection>
        <developerConnection>scm:git:git@github.com:vladimir-bukhtoyarov/bucket4j.git</developerConnection>
    </scm>

    <developers>
        <developer>
            <id>vladimir-bukhtoyarov</id>
            <name>Vladimir Bukhtoyarov</name>
            <email>jsecoder@mail.ru</email>
            <url>https://github.com/vladimir-bukhtoyarov</url>
            <organization>DINS</organization>
            <organizationUrl>http://www.dins.ru/</organizationUrl>
            <roles>
                <role>Principal software developer</role>
            </roles>
        </developer>
    </developers>

    <build>
        <plugins>
            <plugin>
                <groupId>org.codehaus.gmavenplus</groupId>
                <artifactId>gmavenplus-plugin</artifactId>
                <version>1.5</version>
                <executions>
                    <execution>
                        <goals>
                            <goal>compile</goal>
                            <goal>testCompile</goal>
                        </goals>
                    </execution>
                </executions>
                <configuration>
                    <testSources>
                        <testSource>
                            <directory>${project.basedir}/src/test/java</directory>
                            <includes>
                                <include>**/*.groovy</include>
                            </includes>
                        </testSource>
                    </testSources>
                </configuration>
            </plugin>
            <plugin>
                <groupId>org.apache.maven.plugins</groupId>
                <artifactId>maven-compiler-plugin</artifactId>
                <version>3.6.1</version>
                <configuration>
                    <source>1.8</source>
                    <target>1.8</target>
                </configuration>
            </plugin>
            <plugin>
                <artifactId>maven-surefire-plugin</artifactId>
                <version>2.20</version>
                <configuration>
                    <includes>
                        <include>**/*Test.class</include>
                        <include>**/*Specification.class</include>
                    </includes>
                    <!-- Travis build workaround -->
                    <argLine>-Xms1024m -Xmx2048m</argLine>
                </configuration>
            </plugin>
        </plugins>
    </build>

    <profiles>
        <profile>
            <id>bintray</id>
            <activation>
                <activeByDefault>false</activeByDefault>
            </activation>
            <build>
                <plugins>
                    <plugin>
                        <artifactId>maven-source-plugin</artifactId>
                        <executions>
                            <execution>
                                <id>attach-sources</id>
                                <goals>
                                    <goal>jar</goal>
                                </goals>
                            </execution>
                        </executions>
                    </plugin>
                    <plugin>
                        <artifactId>maven-javadoc-plugin</artifactId>
                        <executions>
                            <execution>
                                <id>attach-javadocs</id>
                                <goals>
                                    <goal>jar</goal>
                                </goals>
                            </execution>
                        </executions>
                    </plugin>
                </plugins>
            </build>
        </profile>
        <profile>
            <id>coverage</id>
            <activation>
                <activeByDefault>false</activeByDefault>
            </activation>
            <build>
                <plugins>
                    <plugin>
                        <groupId>org.jacoco</groupId>
                        <artifactId>jacoco-maven-plugin</artifactId>
                        <executions>
                            <execution>
                                <id>agent-for-ut</id>
                                <goals>
                                    <goal>prepare-agent</goal>
                                </goals>
                                <configuration>
                                    <append>true</append>
                                    <destFile>${sonar.jacoco.reportPath}</destFile>
                                </configuration>
                            </execution>
                            <execution>
                                <id>jacoco-site</id>
                                <phase>verify</phase>
                                <goals>
                                    <goal>report</goal>
                                    <goal>report-aggregate</goal>
                                </goals>
                                <configuration>
                                    <dataFile>${sonar.jacoco.reportPath}</dataFile>
                                </configuration>
                            </execution>
                        </executions>
                    </plugin>
                    <plugin>
                        <artifactId>maven-surefire-plugin</artifactId>
                        <version>2.20</version>
                        <configuration>
                            <argLine>@{argLine} -Xms1024m -Xmx2048m</argLine>
                        </configuration>
                    </plugin>
                </plugins>
            </build>
        </profile>
    </profiles>

    <dependencies>
        <!-- Test dependencies -->
        <dependency>
            <groupId>junit</groupId>
            <artifactId>junit</artifactId>
            <version>4.12</version>
            <scope>test</scope>
        </dependency>
        <dependency>
            <groupId>org.spockframework</groupId>
            <artifactId>spock-core</artifactId>
            <version>1.0-groovy-2.4</version>
            <scope>test</scope>
        </dependency>
        <dependency>
            <groupId>org.codehaus.groovy</groupId>
            <artifactId>groovy-all</artifactId>
            <version>2.4.1</version>
            <scope>test</scope>
        </dependency>
        <dependency>
            <groupId>cglib</groupId>
            <artifactId>cglib-nodep</artifactId>
            <version>3.1</version>
            <scope>test</scope>
        </dependency>
        <dependency>
            <groupId>org.gridkit.lab</groupId>
            <artifactId>nanocloud</artifactId>
            <version>0.8.12</version>
            <scope>test</scope>
        </dependency>
    </dependencies>

</project><|MERGE_RESOLUTION|>--- conflicted
+++ resolved
@@ -58,12 +58,8 @@
         <ignite.version>2.1.0</ignite.version>
         <hazelcast.version>3.8</hazelcast.version>
         <infinispan.version>9.1.0.Final</infinispan.version>
-<<<<<<< HEAD
-        <byte-buddy.version>1.7.5</byte-buddy.version>
         <testcontainers.version>1.6.0</testcontainers.version>
         <lettuce-version>5.0.2.RELEASE</lettuce-version>
-=======
->>>>>>> f9e02c99
     </properties>
 
     <scm>
