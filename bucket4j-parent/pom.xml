<?xml version="1.0" encoding="UTF-8"?>
<!--
  ~
  ~   Copyright 2015-2017 Vladimir Bukhtoyarov
  ~
  ~     Licensed under the Apache License, Version 2.0 (the "License");
  ~     you may not use this file except in compliance with the License.
  ~     You may obtain a copy of the License at
  ~
  ~           http://www.apache.org/licenses/LICENSE-2.0
  ~
  ~    Unless required by applicable law or agreed to in writing, software
  ~    distributed under the License is distributed on an "AS IS" BASIS,
  ~    WITHOUT WARRANTIES OR CONDITIONS OF ANY KIND, either express or implied.
  ~    See the License for the specific language governing permissions and
  ~    limitations under the License.
  -->

<project xmlns="http://maven.apache.org/POM/4.0.0"
         xmlns:xsi="http://www.w3.org/2001/XMLSchema-instance"
         xsi:schemaLocation="http://maven.apache.org/POM/4.0.0 http://maven.apache.org/xsd/maven-4.0.0.xsd">

    <modelVersion>4.0.0</modelVersion>

    <groupId>com.github.vladimir-bukhtoyarov</groupId>
<<<<<<< HEAD
    <version>4.0.0</version>
=======
    <version>3.1.2</version>
>>>>>>> e9379362
    <artifactId>bucket4j-parent</artifactId>
    <packaging>pom</packaging>
    <name>bucket4j-parent</name>

    <description>bucket4j - is a java implementation of token bucket algorithm for rate limiting</description>
    <url>http://github.com/vladimir-bukhtoyarov/bucket4j</url>

    <distributionManagement>
        <repository>
            <id>vladimir-bukhtoyarov-bintray-repo</id>
            <url>https://api.bintray.com/maven/vladimir-bukhtoyarov/maven/bucket4j-parent/</url>
        </repository>
    </distributionManagement>

    <licenses>
        <license>
            <name>The Apache Software License, Version 2.0</name>
            <url>http://www.apache.org/licenses/LICENSE-2.0</url>
            <distribution>repo</distribution>
        </license>
    </licenses>

    <properties>
        <project.build.sourceEncoding>UTF-8</project.build.sourceEncoding>
        <project.reporting.outputEncoding>UTF-8</project.reporting.outputEncoding>
        <maven.compiler.source>1.8</maven.compiler.source>
        <maven.compiler.target>1.8</maven.compiler.target>
        <benchmark.jar.name>benchmarks</benchmark.jar.name>
        <sonar.jacoco.reportPath>${project.basedir}/../bucket4j-parent/target/jacoco-merged.exec</sonar.jacoco.reportPath>
        <argLine/>
        <jcache.version>1.0.0</jcache.version>
        <ignite.version>2.1.0</ignite.version>
        <hazelcast.version>3.8</hazelcast.version>
        <infinispan.version>9.1.0.Final</infinispan.version>
    </properties>

    <scm>
        <url>http://github.com/vladimir-bukhtoyarov/bucket4j</url>
        <connection>scm:git:git@github.com:vladimir-bukhtoyarov/bucket4j</connection>
        <developerConnection>scm:git:git@github.com:vladimir-bukhtoyarov/bucket4j.git</developerConnection>
    </scm>

    <developers>
        <developer>
            <id>vladimir-bukhtoyarov</id>
            <name>Vladimir Bukhtoyarov</name>
            <email>jsecoder@mail.ru</email>
            <url>https://github.com/vladimir-bukhtoyarov</url>
            <organization>DINS</organization>
            <organizationUrl>http://www.dins.ru/</organizationUrl>
            <roles>
                <role>Senior software engineer</role>
            </roles>
        </developer>
    </developers>

    <build>
        <plugins>
            <plugin>
                <groupId>org.codehaus.gmavenplus</groupId>
                <artifactId>gmavenplus-plugin</artifactId>
                <version>1.5</version>
                <executions>
                    <execution>
                        <goals>
                            <goal>compile</goal>
                            <goal>testCompile</goal>
                        </goals>
                    </execution>
                </executions>
                <configuration>
                    <testSources>
                        <testSource>
                            <directory>${project.basedir}/src/test/java</directory>
                            <includes>
                                <include>**/*.groovy</include>
                            </includes>
                        </testSource>
                    </testSources>
                </configuration>
            </plugin>
            <plugin>
                <groupId>org.apache.maven.plugins</groupId>
                <artifactId>maven-compiler-plugin</artifactId>
                <version>3.6.1</version>
                <configuration>
                    <source>1.8</source>
                    <target>1.8</target>
                </configuration>
            </plugin>
            <plugin>
                <artifactId>maven-surefire-plugin</artifactId>
                <version>2.20</version>
                <configuration>
                    <includes>
                        <include>**/*Test.class</include>
                        <include>**/*Specification.class</include>
                    </includes>
                    <!-- Travis build workaround -->
                    <argLine>-Xms1024m -Xmx2048m</argLine>
                </configuration>
            </plugin>
        </plugins>
    </build>

    <profiles>
        <profile>
            <id>bintray</id>
            <activation>
                <activeByDefault>false</activeByDefault>
            </activation>
            <build>
                <plugins>
                    <plugin>
                        <artifactId>maven-source-plugin</artifactId>
                        <executions>
                            <execution>
                                <id>attach-sources</id>
                                <goals>
                                    <goal>jar</goal>
                                </goals>
                            </execution>
                        </executions>
                    </plugin>
                    <plugin>
                        <artifactId>maven-javadoc-plugin</artifactId>
                        <executions>
                            <execution>
                                <id>attach-javadocs</id>
                                <goals>
                                    <goal>jar</goal>
                                </goals>
                            </execution>
                        </executions>
                    </plugin>
                </plugins>
            </build>
        </profile>
        <profile>
            <id>coverage</id>
            <activation>
                <activeByDefault>false</activeByDefault>
            </activation>
            <build>
                <plugins>
                    <plugin>
                        <groupId>org.jacoco</groupId>
                        <artifactId>jacoco-maven-plugin</artifactId>
                        <executions>
                            <execution>
                                <id>agent-for-ut</id>
                                <goals>
                                    <goal>prepare-agent</goal>
                                </goals>
                                <configuration>
                                    <append>true</append>
                                    <destFile>${sonar.jacoco.reportPath}</destFile>
                                </configuration>
                            </execution>
                            <execution>
                                <id>jacoco-site</id>
                                <phase>verify</phase>
                                <goals>
                                    <goal>report</goal>
                                    <goal>report-aggregate</goal>
                                </goals>
                                <configuration>
                                    <dataFile>${sonar.jacoco.reportPath}</dataFile>
                                </configuration>
                            </execution>
                        </executions>
                    </plugin>
                    <plugin>
                        <artifactId>maven-surefire-plugin</artifactId>
                        <version>2.20</version>
                        <configuration>
                            <argLine>@{argLine} -Xms1024m -Xmx2048m</argLine>
                        </configuration>
                    </plugin>
                </plugins>
            </build>
        </profile>
    </profiles>

    <dependencies>
        <!-- Test dependencies -->
        <dependency>
            <groupId>junit</groupId>
            <artifactId>junit</artifactId>
            <version>4.12</version>
            <scope>test</scope>
        </dependency>
        <dependency>
            <groupId>org.spockframework</groupId>
            <artifactId>spock-core</artifactId>
            <version>1.0-groovy-2.4</version>
            <scope>test</scope>
        </dependency>
        <dependency>
            <groupId>org.codehaus.groovy</groupId>
            <artifactId>groovy-all</artifactId>
            <version>2.4.1</version>
            <scope>test</scope>
        </dependency>
        <dependency>
            <groupId>cglib</groupId>
            <artifactId>cglib-nodep</artifactId>
            <version>3.1</version>
            <scope>test</scope>
        </dependency>
        <dependency>
            <groupId>org.gridkit.lab</groupId>
            <artifactId>nanocloud</artifactId>
            <version>0.8.12</version>
            <scope>test</scope>
        </dependency>
    </dependencies>

</project><|MERGE_RESOLUTION|>--- conflicted
+++ resolved
@@ -23,11 +23,7 @@
     <modelVersion>4.0.0</modelVersion>
 
     <groupId>com.github.vladimir-bukhtoyarov</groupId>
-<<<<<<< HEAD
     <version>4.0.0</version>
-=======
-    <version>3.1.2</version>
->>>>>>> e9379362
     <artifactId>bucket4j-parent</artifactId>
     <packaging>pom</packaging>
     <name>bucket4j-parent</name>
@@ -79,7 +75,7 @@
             <organization>DINS</organization>
             <organizationUrl>http://www.dins.ru/</organizationUrl>
             <roles>
-                <role>Senior software engineer</role>
+                <role>Principal software developer</role>
             </roles>
         </developer>
     </developers>
