--- conflicted
+++ resolved
@@ -17,27 +17,17 @@
 
 package io.github.bucket4j;
 
-<<<<<<< HEAD
-=======
 import io.github.bucket4j.local.LocalBucketBuilder;
 
-import java.io.Serializable;
->>>>>>> 5d470fbf
 import java.time.Duration;
 import java.time.Instant;
 
 /**
  * Specifies the speed of tokens regeneration.
  */
-<<<<<<< HEAD
 public class Refill {
-=======
-public class Refill implements Serializable {
 
     static final long UNSPECIFIED_TIME_OF_FIRST_REFILL = Long.MIN_VALUE;
-
-    private static final long serialVersionUID = 42L;
->>>>>>> 5d470fbf
 
     final long periodNanos;
     final long tokens;
