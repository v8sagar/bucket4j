--- conflicted
+++ resolved
@@ -157,23 +157,12 @@
         return refillTokens;
     }
 
+    public boolean isUseAdaptiveInitialTokens() {
+        return useAdaptiveInitialTokens;
+    }
+
     public boolean isRefillIntervally() {
         return refillIntervally;
-<<<<<<< HEAD
-=======
-    }
-
-    public boolean isUseAdaptiveInitialTokens() {
-        return useAdaptiveInitialTokens;
-    }
-
-    public static long getSerialVersionUID() {
-        return serialVersionUID;
-    }
-
-    public long getTimeOfFirstRefillMillis() {
-        return timeOfFirstRefillMillis;
->>>>>>> 36a86cc7
     }
 
     public static SerializationHandle<Bandwidth> SERIALIZATION_HANDLE = new SerializationHandle<Bandwidth>() {
