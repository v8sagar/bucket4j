--- conflicted
+++ resolved
@@ -7,9 +7,9 @@
  * Licensed under the Apache License, Version 2.0 (the "License");
  * you may not use this file except in compliance with the License.
  * You may obtain a copy of the License at
- * 
+ *
  *      http://www.apache.org/licenses/LICENSE-2.0
- * 
+ *
  * Unless required by applicable law or agreed to in writing, software
  * distributed under the License is distributed on an "AS IS" BASIS,
  * WITHOUT WARRANTIES OR CONDITIONS OF ANY KIND, either express or implied.
@@ -83,216 +83,4 @@
     }
 
 
-<<<<<<< HEAD
-=======
-        long durationSinceLastRefillNanos = currentTimeNanos - previousRefillNanos;
-        long newSize = currentSize;
-
-        if (durationSinceLastRefillNanos > refillPeriodNanos) {
-            long elapsedPeriods = durationSinceLastRefillNanos / refillPeriodNanos;
-            long calculatedRefill = elapsedPeriods * refillTokens;
-            newSize += calculatedRefill;
-            if (newSize > capacity) {
-                resetBandwidth(bandwidthIndex, capacity);
-                return;
-            }
-            if (newSize < currentSize) {
-                // arithmetic overflow happens. This mean that tokens reached Long.MAX_VALUE tokens.
-                // just reset bandwidth state
-                resetBandwidth(bandwidthIndex, capacity);
-                return;
-            }
-            durationSinceLastRefillNanos %= refillPeriodNanos;
-        }
-
-
-        long roundingError = getRoundingError(bandwidthIndex);
-        long dividedWithoutError = multiplyExactOrReturnMaxValue(refillTokens, durationSinceLastRefillNanos);
-        long divided = dividedWithoutError + roundingError;
-        if (divided < 0 || dividedWithoutError == Long.MAX_VALUE) {
-            // arithmetic overflow happens.
-            // there is no sense to stay in integer arithmetic when having deal with so big numbers
-            long calculatedRefill = (long) ((double) durationSinceLastRefillNanos / (double) refillPeriodNanos * (double) refillTokens);
-            newSize += calculatedRefill;
-            roundingError = 0;
-        } else {
-            long calculatedRefill = divided / refillPeriodNanos;
-            if (calculatedRefill == 0) {
-                roundingError = divided;
-            } else {
-                newSize += calculatedRefill;
-                roundingError = divided % refillPeriodNanos;
-            }
-        }
-
-        if (newSize >= capacity) {
-            resetBandwidth(bandwidthIndex, capacity);
-            return;
-        }
-        if (newSize < currentSize) {
-            // arithmetic overflow happens. This mean that bucket reached Long.MAX_VALUE tokens.
-            // just reset bandwidth state
-            resetBandwidth(bandwidthIndex, capacity);
-            return;
-        }
-        setCurrentSize(bandwidthIndex, newSize);
-        setRoundingError(bandwidthIndex, roundingError);
-    }
-
-    private void resetBandwidth(int bandwidthIndex, long capacity) {
-        setCurrentSize(bandwidthIndex, capacity);
-        setRoundingError(bandwidthIndex, 0);
-    }
-
-    private long calculateDelayNanosAfterWillBePossibleToConsume(int bandwidthIndex, Bandwidth bandwidth, long tokens, long currentTimeNanos) {
-        long currentSize = getCurrentSize(bandwidthIndex);
-        if (tokens <= currentSize) {
-            return 0;
-        }
-        long deficit = tokens - currentSize;
-        if (deficit <= 0) {
-            // math overflow happen
-            return Long.MAX_VALUE;
-        }
-
-        if (bandwidth.refillIntervally) {
-            return calculateDelayNanosAfterWillBePossibleToConsumeForIntervalBandwidth(bandwidthIndex, bandwidth, deficit, currentTimeNanos);
-        } else {
-            return calculateDelayNanosAfterWillBePossibleToConsumeForGreedyBandwidth(bandwidthIndex, bandwidth, deficit);
-        }
-    }
-
-    private long calculateDelayNanosAfterWillBePossibleToConsumeForGreedyBandwidth(int bandwidthIndex, Bandwidth bandwidth, long deficit) {
-        long refillPeriodNanos = bandwidth.refillPeriodNanos;
-        long refillPeriodTokens = bandwidth.refillTokens;
-        long divided = multiplyExactOrReturnMaxValue(refillPeriodNanos, deficit);
-        if (divided == Long.MAX_VALUE) {
-            // math overflow happen.
-            // there is no sense to stay in integer arithmetic when having deal with so big numbers
-            return (long)((double) deficit / (double)refillPeriodTokens * (double)refillPeriodNanos);
-        } else {
-            long correctionForPartiallyRefilledToken = getRoundingError(bandwidthIndex);
-            divided -= correctionForPartiallyRefilledToken;
-            return divided / refillPeriodTokens;
-        }
-    }
-
-    private long calculateDelayNanosAfterWillBePossibleToConsumeForIntervalBandwidth(int bandwidthIndex, Bandwidth bandwidth, long deficit, long currentTimeNanos) {
-        long refillPeriodNanos = bandwidth.refillPeriodNanos;
-        long refillTokens = bandwidth.refillTokens;
-        long previousRefillNanos = getLastRefillTimeNanos(bandwidthIndex);
-
-        long timeOfNextRefillNanos = previousRefillNanos + refillPeriodNanos;
-        long waitForNextRefillNanos = timeOfNextRefillNanos - currentTimeNanos;
-        if (deficit <= refillTokens) {
-            return waitForNextRefillNanos;
-        }
-
-        deficit -= refillTokens;
-        if (deficit < refillTokens) {
-            return waitForNextRefillNanos + refillPeriodNanos;
-        }
-
-        long deficitPeriods = deficit / refillTokens + (deficit % refillTokens == 0L? 0 : 1);
-        long deficitNanos = multiplyExactOrReturnMaxValue(deficitPeriods, refillPeriodNanos);
-        if (deficitNanos == Long.MAX_VALUE) {
-            // math overflow happen
-            return Long.MAX_VALUE;
-        }
-        deficitNanos += waitForNextRefillNanos;
-        if (deficitNanos < 0) {
-            // math overflow happen
-            return Long.MAX_VALUE;
-        }
-        return deficitNanos;
-    }
-
-    private long getLastRefillTimeNanos(int bandwidth) {
-        return stateData[bandwidth * BANDWIDTH_SIZE];
-    }
-
-    private void setLastRefillTimeNanos(int bandwidth, long nanos) {
-        stateData[bandwidth * BANDWIDTH_SIZE] = nanos;
-    }
-
-    long getCurrentSize(int bandwidth) {
-        return stateData[bandwidth * BANDWIDTH_SIZE + 1];
-    }
-
-    private void setCurrentSize(int bandwidth, long currentSize) {
-        stateData[bandwidth * BANDWIDTH_SIZE + 1] = currentSize;
-    }
-
-    private void consume(int bandwidth, long tokens) {
-        stateData[bandwidth * BANDWIDTH_SIZE + 1] -= tokens;
-    }
-
-    long getRoundingError(int bandwidth) {
-        return stateData[bandwidth * BANDWIDTH_SIZE + 2];
-    }
-
-    private void setRoundingError(int bandwidth, long roundingError) {
-        stateData[bandwidth * BANDWIDTH_SIZE + 2] = roundingError;
-    }
-
-    public static final SerializationHandle<BucketState> SERIALIZATION_HANDLE = new SerializationHandle<BucketState>() {
-        @Override
-        public <S> BucketState deserialize(DeserializationAdapter<S> adapter, S input) throws IOException {
-            long[] data = adapter.readLongArray(input);
-            return new BucketState(data);
-        }
-
-        @Override
-        public <O> void serialize(SerializationAdapter<O> adapter, O output, BucketState state) throws IOException {
-            adapter.writeLongArray(output, state.stateData);
-        }
-
-        @Override
-        public int getTypeId() {
-            return 3;
-        }
-
-        @Override
-        public Class<BucketState> getSerializedType() {
-            return BucketState.class;
-        }
-    };
-
-    @Override
-    public String toString() {
-        return "BucketState{" +
-                "bandwidthStates=" + Arrays.toString(stateData) +
-                '}';
-    }
-
-    @Override
-    public boolean equals(Object o) {
-        if (this == o) return true;
-        if (o == null || getClass() != o.getClass()) return false;
-        BucketState that = (BucketState) o;
-        return Arrays.equals(stateData, that.stateData);
-    }
-
-    @Override
-    public int hashCode() {
-        return Arrays.hashCode(stateData);
-    }
-
-    // just a copy of JDK method Math#multiplyExact,
-    // but instead of throwing exception it returns Long.MAX_VALUE in case of overflow
-    private static long multiplyExactOrReturnMaxValue(long x, long y) {
-        long r = x * y;
-        long ax = Math.abs(x);
-        long ay = Math.abs(y);
-        if (((ax | ay) >>> 31 != 0)) {
-            // Some bits greater than 2^31 that might cause overflow
-            // Check the result using the divide operator
-            // and check for the special case of Long.MIN_VALUE * -1
-            if (((y != 0) && (r / y != x)) || (x == Long.MIN_VALUE && y == -1)) {
-                return Long.MAX_VALUE;
-            }
-        }
-        return r;
-    }
->>>>>>> 3ec82084
 }