--- conflicted
+++ resolved
@@ -18,7 +18,6 @@
 package io.github.bucket4j;
 
 import io.github.bucket4j.serialization.DeserializationAdapter;
-import io.github.bucket4j.serialization.SerializationHandle;
 import io.github.bucket4j.serialization.SerializationAdapter;
 
 import java.io.IOException;
@@ -42,6 +41,12 @@
 
     void addTokens(Bandwidth[] bandwidths, long tokensToAdd);
 
+    long getCurrentSize(int bandwidth);
+
+    long getRoundingError(int bandwidth);
+
+    MathType getMathType();
+
     static BucketState createInitialState(BucketConfiguration configuration, MathType mathType, long currentTimeNanos) {
         switch (mathType) {
             case INTEGER_64_BITS: return new BucketState64BitsInteger(configuration, currentTimeNanos);
@@ -50,127 +55,29 @@
         }
     }
 
-<<<<<<< HEAD
-    long getCurrentSize(int bandwidth);
-
-    long getRoundingError(int bandwidth);
-=======
-    private long calculateDelayNanosAfterWillBePossibleToConsumeForIntervalBandwidth(int bandwidthIndex, Bandwidth bandwidth, long deficit, long currentTimeNanos) {
-        long refillPeriodNanos = bandwidth.refillPeriodNanos;
-        long refillTokens = bandwidth.refillTokens;
-        long previousRefillNanos = getLastRefillTimeNanos(bandwidthIndex);
-
-        long timeOfNextRefillNanos = previousRefillNanos + refillPeriodNanos;
-        long waitForNextRefillNanos = timeOfNextRefillNanos - currentTimeNanos;
-        if (deficit <= refillTokens) {
-            return waitForNextRefillNanos;
+    static <S> BucketState deserialize(DeserializationAdapter<S> adapter, S input) throws IOException {
+        int typeId = adapter.readInt(input);
+        if (typeId == BucketState64BitsInteger.SERIALIZATION_HANDLE.getTypeId()) {
+            return BucketState64BitsInteger.SERIALIZATION_HANDLE.deserialize(adapter, input);
+        } else if (typeId == BucketStateIEEE754.SERIALIZATION_HANDLE.getTypeId()) {
+            return BucketStateIEEE754.SERIALIZATION_HANDLE.deserialize(adapter, input);
+        } else {
+            throw new IOException("Unknown typeId=" + typeId);
         }
-
-        deficit -= refillTokens;
-        if (deficit < refillTokens) {
-            return waitForNextRefillNanos + refillPeriodNanos;
-        }
-
-        long deficitPeriods = deficit / refillTokens + (deficit % refillTokens == 0L? 0 : 1);
-        long deficitNanos = multiplyExactOrReturnMaxValue(deficitPeriods, refillPeriodNanos);
-        if (deficitNanos == Long.MAX_VALUE) {
-            // math overflow happen
-            return Long.MAX_VALUE;
-        }
-        deficitNanos += waitForNextRefillNanos;
-        if (deficitNanos < 0) {
-            // math overflow happen
-            return Long.MAX_VALUE;
-        }
-        return deficitNanos;
     }
 
-    private long getLastRefillTimeNanos(int bandwidth) {
-        return stateData[bandwidth * BANDWIDTH_SIZE];
+    static <O> void serialize(SerializationAdapter<O> adapter, O output, BucketState state) throws IOException {
+        switch (state.getMathType()) {
+            case INTEGER_64_BITS:
+                BucketState64BitsInteger.SERIALIZATION_HANDLE.serialize(adapter, output, (BucketState64BitsInteger) state);
+                break;
+            case IEEE_754:
+                BucketStateIEEE754.SERIALIZATION_HANDLE.serialize(adapter, output, (BucketStateIEEE754) state);
+                break;
+            default:
+                throw new IOException("Unknown mathType=" + state.getMathType());
+        }
     }
 
-    private void setLastRefillTimeNanos(int bandwidth, long nanos) {
-        stateData[bandwidth * BANDWIDTH_SIZE] = nanos;
-    }
 
-    long getCurrentSize(int bandwidth) {
-        return stateData[bandwidth * BANDWIDTH_SIZE + 1];
-    }
-
-    private void setCurrentSize(int bandwidth, long currentSize) {
-        stateData[bandwidth * BANDWIDTH_SIZE + 1] = currentSize;
-    }
-
-    private void consume(int bandwidth, long tokens) {
-        stateData[bandwidth * BANDWIDTH_SIZE + 1] -= tokens;
-    }
-
-    long getRoundingError(int bandwidth) {
-        return stateData[bandwidth * BANDWIDTH_SIZE + 2];
-    }
-
-    private void setRoundingError(int bandwidth, long roundingError) {
-        stateData[bandwidth * BANDWIDTH_SIZE + 2] = roundingError;
-    }
-
-    public static SerializationHandle<BucketState> SERIALIZATION_HANDLE = new SerializationHandle<BucketState>() {
-        @Override
-        public <S> BucketState deserialize(DeserializationAdapter<S> adapter, S input) throws IOException {
-            long[] data = adapter.readLongArray(input);
-            return new BucketState(data);
-        }
-
-        @Override
-        public <O> void serialize(SerializationAdapter<O> adapter, O output, BucketState state) throws IOException {
-            adapter.writeLongArray(output, state.stateData);
-        }
-
-        @Override
-        public int getTypeId() {
-            return 3;
-        }
-
-        @Override
-        public Class<BucketState> getSerializedType() {
-            return BucketState.class;
-        }
-    };
-
-    @Override
-    public String toString() {
-        return "BucketState{" +
-                "bandwidthStates=" + Arrays.toString(stateData) +
-                '}';
-    }
-
-    @Override
-    public boolean equals(Object o) {
-        if (this == o) return true;
-        if (o == null || getClass() != o.getClass()) return false;
-        BucketState that = (BucketState) o;
-        return Arrays.equals(stateData, that.stateData);
-    }
-
-    @Override
-    public int hashCode() {
-        return Arrays.hashCode(stateData);
-    }
-
-    // just a copy of JDK method Math#multiplyExact,
-    // but instead of throwing exception it returns Long.MAX_VALUE in case of overflow
-    private static long multiplyExactOrReturnMaxValue(long x, long y) {
-        long r = x * y;
-        long ax = Math.abs(x);
-        long ay = Math.abs(y);
-        if (((ax | ay) >>> 31 != 0)) {
-            // Some bits greater than 2^31 that might cause overflow
-            // Check the result using the divide operator
-            // and check for the special case of Long.MIN_VALUE * -1
-            if (((y != 0) && (r / y != x)) || (x == Long.MIN_VALUE && y == -1)) {
-                return Long.MAX_VALUE;
-            }
-        }
-        return r;
-    }
->>>>>>> 36a86cc7
 }