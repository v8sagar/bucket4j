package io.github.bucket4j;

import io.github.bucket4j.distributed.AsyncBucket;
import io.github.bucket4j.distributed.proxy.Backend;
import io.github.bucket4j.distributed.proxy.BucketNotFoundException;
import io.github.bucket4j.util.AsyncConsumptionScenario;
import io.github.bucket4j.util.ConsumptionScenario;
import org.junit.Test;

import java.time.Duration;
import java.util.Optional;
import java.util.UUID;
import java.util.concurrent.ExecutionException;
import java.util.concurrent.Executors;
import java.util.concurrent.ScheduledExecutorService;
import java.util.concurrent.TimeUnit;
import java.util.function.Function;
import java.util.function.Supplier;

import static io.github.bucket4j.distributed.proxy.RecoveryStrategy.THROW_BUCKET_NOT_FOUND_EXCEPTION;
import static org.junit.Assert.*;

public abstract class AbstractDistributedBucketTest {

    private final String key = UUID.randomUUID().toString();
    private final String anotherKey = UUID.randomUUID().toString();
    private final Backend<String> backend = getBackend();

    private BucketConfiguration configurationForLongRunningTests = BucketConfiguration.builder()
            .addLimit(Bandwidth.simple(1_000, Duration.ofMinutes(1)).withInitialTokens(0))
            .addLimit(Bandwidth.simple(200, Duration.ofSeconds(10)).withInitialTokens(0))
            .build();
    private double permittedRatePerSecond = Math.min(1_000d / 60, 200.0 / 10);

    protected abstract Backend<String> getBackend();

    protected abstract void removeBucketFromBackingStorage(String key);

    @Test
    public void testReconstructRecoveryStrategy() {
        BucketConfiguration configuration = BucketConfiguration.builder()
                .addLimit(Bandwidth.simple(1_000, Duration.ofMinutes(1)))
                .addLimit(Bandwidth.simple(200, Duration.ofSeconds(10)))
                .build();

        Bucket bucket = backend.builder().buildProxy(key, configuration);

        assertTrue(bucket.tryConsume(1));

        // simulate crash
        removeBucketFromBackingStorage(key);

        assertTrue(bucket.tryConsume(1));
    }

    @Test
    public void testThrowExceptionRecoveryStrategy() {
        BucketConfiguration configuration = BucketConfiguration.builder()
                .addLimit(Bandwidth.simple(1_000, Duration.ofMinutes(1)))
                .build();
        Bucket bucket = backend.builder()
                .withRecoveryStrategy(THROW_BUCKET_NOT_FOUND_EXCEPTION)
                .buildProxy(key, configuration);

        assertTrue(bucket.tryConsume(1));

        // simulate crash
        removeBucketFromBackingStorage(key);

        try {
            bucket.tryConsume(1);
            fail();
        } catch (BucketNotFoundException e) {
            // ok
        }
    }

    @Test
    public void testLocateConfigurationThroughProxyManager() {
        // should return empty optional if bucket is not stored
        Optional<BucketConfiguration> remoteConfiguration = backend.getProxyConfiguration(key);
        assertFalse(remoteConfiguration.isPresent());

        // should return not empty options if bucket is stored
        BucketConfiguration configuration = BucketConfiguration.builder()
                .addLimit(Bandwidth.simple(1_000, Duration.ofMinutes(1)))
                .build();
        backend.builder()
                .withRecoveryStrategy(THROW_BUCKET_NOT_FOUND_EXCEPTION)
                .buildProxy(key, configuration)
                .getAvailableTokens();
        remoteConfiguration = backend.getProxyConfiguration(key);
        assertTrue(remoteConfiguration.isPresent());

        // should return empty optional if bucket is removed
        removeBucketFromBackingStorage(key);
        remoteConfiguration = backend.getProxyConfiguration(key);
        assertFalse(remoteConfiguration.isPresent());
    }

    @Test
<<<<<<< HEAD
    public void testTryConsume() throws Exception {
        Function<Bucket, Long> action = bucket -> bucket.tryConsume(1)? 1L : 0L;
        Supplier<Bucket> bucketSupplier = () -> backend.builder()
                .withRecoveryStrategy(THROW_BUCKET_NOT_FOUND_EXCEPTION)
                .buildProxy(key, configurationForLongRunningTests);
        ConsumptionScenario scenario = new ConsumptionScenario(4, TimeUnit.SECONDS.toNanos(15), bucketSupplier, action, permittedRatePerSecond);
=======
    public void testLocateBucketThroughProxyManager() {
        ProxyManager<String> proxyManager = newProxyManager();

        // should return empty optional if bucket is not stored
        Optional<Bucket> remoteBucket = proxyManager.getProxy(key);
        assertFalse(remoteBucket.isPresent());

        // should return not empty options if bucket is stored
        B builder = Bucket4j.extension(extensionClass).builder()
                .addLimit(Bandwidth.simple(1_000, Duration.ofMinutes(1)))
                .addLimit(Bandwidth.simple(200, Duration.ofSeconds(10)));
        build(builder, key, THROW_BUCKET_NOT_FOUND_EXCEPTION);
        remoteBucket = proxyManager.getProxy(key);
        assertTrue(remoteBucket.isPresent());

        // should return empty optional if bucket is removed
        removeBucketFromBackingStorage(key);
        remoteBucket = proxyManager.getProxy(key);
        assertFalse(remoteBucket.isPresent());
    }

    @Test
    public void testUnconditionalConsume() throws Exception {
        BucketConfiguration configuration = Bucket4j.extension(extensionClass).builder()
                .addLimit(Bandwidth.simple(1_000, Duration.ofMinutes(1)))
                .buildConfiguration();

        Bucket bucket = newProxyManager().getProxy(key, () -> configuration);
        long overdraftNanos = bucket.consumeIgnoringRateLimits(121_000);
        assertEquals(overdraftNanos, TimeUnit.MINUTES.toNanos(120));
    }

    @Test
    public void testUnconditionalConsumeVerbose() throws Exception {
        BucketConfiguration configuration = Bucket4j.extension(extensionClass).builder()
                .addLimit(Bandwidth.simple(1_000, Duration.ofMinutes(1)))
                .buildConfiguration();

        Bucket bucket = newProxyManager().getProxy(key, () -> configuration);
        VerboseResult<Long> result = bucket.asVerbose().consumeIgnoringRateLimits(121_000);
        long overdraftNanos = result.getValue();

        assertEquals(overdraftNanos, TimeUnit.MINUTES.toNanos(120));
        assertEquals(configuration, result.getConfiguration());
    }

    @Test
    public void testTryConsume() throws Exception {
        Function<Bucket, Long> action = bucket -> bucket.tryConsume(1)? 1L : 0L;
        Supplier<Bucket> bucketSupplier = () -> build(builder, key, THROW_BUCKET_NOT_FOUND_EXCEPTION);
        ConsumptionScenario scenario = new ConsumptionScenario(4, TimeUnit.SECONDS.toNanos(5), bucketSupplier, action, permittedRatePerSecond);
>>>>>>> 3ec82084
        scenario.executeAndValidateRate();
    }

    @Test
    public void testTryConsumeWithLimit() throws Exception {
<<<<<<< HEAD
        Function<Bucket, Long> action = bucket -> bucket.asBlocking().tryConsumeUninterruptibly(1, TimeUnit.MILLISECONDS.toNanos(50), UninterruptibleBlockingStrategy.PARKING) ? 1L : 0L;
        Supplier<Bucket> bucketSupplier = () -> backend.builder()
                .withRecoveryStrategy(THROW_BUCKET_NOT_FOUND_EXCEPTION)
                .buildProxy(key, configurationForLongRunningTests);
        ConsumptionScenario scenario = new ConsumptionScenario(4, TimeUnit.SECONDS.toNanos(15), bucketSupplier, action, permittedRatePerSecond);
=======
        Function<Bucket, Long> action = bucket -> bucket.asScheduler().tryConsumeUninterruptibly(1, TimeUnit.MILLISECONDS.toNanos(50), UninterruptibleBlockingStrategy.PARKING) ? 1L : 0L;
        Supplier<Bucket> bucketSupplier = () -> build(builder, key, THROW_BUCKET_NOT_FOUND_EXCEPTION);
        ConsumptionScenario scenario = new ConsumptionScenario(4, TimeUnit.SECONDS.toNanos(5), bucketSupplier, action, permittedRatePerSecond);
>>>>>>> 3ec82084
        scenario.executeAndValidateRate();
    }

    @Test
    public void testTryConsumeAsync() throws Exception {
        if (!backend.isAsyncModeSupported()) {
            return;
        }

        Function<AsyncBucket, Long> action = bucket -> {
            try {
                return bucket.tryConsume(1).get() ? 1L : 0L;
            } catch (InterruptedException | ExecutionException e) {
                throw new RuntimeException(e);
            }
        };
<<<<<<< HEAD
        Supplier<AsyncBucket> bucketSupplier = () -> backend.builder()
                .withRecoveryStrategy(THROW_BUCKET_NOT_FOUND_EXCEPTION)
                .buildAsyncProxy(key, configurationForLongRunningTests);
        AsyncConsumptionScenario scenario = new AsyncConsumptionScenario(4, TimeUnit.SECONDS.toNanos(15), bucketSupplier, action, permittedRatePerSecond);
=======
        Supplier<Bucket> bucketSupplier = () -> build(builder, key, THROW_BUCKET_NOT_FOUND_EXCEPTION);
        ConsumptionScenario scenario = new ConsumptionScenario(4, TimeUnit.SECONDS.toNanos(5), bucketSupplier, action, permittedRatePerSecond);
>>>>>>> 3ec82084
        scenario.executeAndValidateRate();
    }

    @Test
    public void testTryConsumeAsyncWithLimit() throws Exception {
        if (!backend.isAsyncModeSupported()) {
            return;
        }

        ScheduledExecutorService scheduler = Executors.newScheduledThreadPool(1);
        Function<AsyncBucket, Long> action = bucket -> {
            try {
                return bucket.asScheduler().tryConsume(1, TimeUnit.MILLISECONDS.toNanos(50), scheduler).get() ? 1L :0L;
            } catch (InterruptedException | ExecutionException e) {
                throw new RuntimeException(e);
            }
        };
<<<<<<< HEAD
        Supplier<AsyncBucket> bucketSupplier = () -> backend.builder()
                .withRecoveryStrategy(THROW_BUCKET_NOT_FOUND_EXCEPTION)
                .buildAsyncProxy(key, configurationForLongRunningTests);
        AsyncConsumptionScenario scenario = new AsyncConsumptionScenario(4, TimeUnit.SECONDS.toNanos(15), bucketSupplier, action, permittedRatePerSecond);
=======
        Supplier<Bucket> bucketSupplier = () -> build(builder, key, THROW_BUCKET_NOT_FOUND_EXCEPTION);
        ConsumptionScenario scenario = new ConsumptionScenario(4, TimeUnit.SECONDS.toNanos(5), bucketSupplier, action, permittedRatePerSecond);
>>>>>>> 3ec82084
        scenario.executeAndValidateRate();
    }

    @Test
    public void testBucketRegistryWithKeyIndependentConfiguration() {
        BucketConfiguration configuration = BucketConfiguration.builder()
                .addLimit(Bandwidth.simple(10, Duration.ofDays(1)))
                .build();

        Bucket bucket1 = backend.builder().buildProxy(key, configuration);
        assertTrue(bucket1.tryConsume(10));
        assertFalse(bucket1.tryConsume(1));

        Bucket bucket2 = backend.builder().buildProxy(anotherKey, () -> configuration);
        assertTrue(bucket2.tryConsume(10));
        assertFalse(bucket2.tryConsume(1));
    }

    @Test
    public void testBucketWithNotLazyConfiguration() {
        BucketConfiguration configuration = BucketConfiguration.builder()
                .addLimit(Bandwidth.simple(10, Duration.ofDays(1)))
                .build();

        Bucket bucket = backend.builder().buildProxy(key, configuration);
        assertTrue(bucket.tryConsume(10));
        assertFalse(bucket.tryConsume(1));
    }

}<|MERGE_RESOLUTION|>--- conflicted
+++ resolved
@@ -99,14 +99,6 @@
     }
 
     @Test
-<<<<<<< HEAD
-    public void testTryConsume() throws Exception {
-        Function<Bucket, Long> action = bucket -> bucket.tryConsume(1)? 1L : 0L;
-        Supplier<Bucket> bucketSupplier = () -> backend.builder()
-                .withRecoveryStrategy(THROW_BUCKET_NOT_FOUND_EXCEPTION)
-                .buildProxy(key, configurationForLongRunningTests);
-        ConsumptionScenario scenario = new ConsumptionScenario(4, TimeUnit.SECONDS.toNanos(15), bucketSupplier, action, permittedRatePerSecond);
-=======
     public void testLocateBucketThroughProxyManager() {
         ProxyManager<String> proxyManager = newProxyManager();
 
@@ -156,25 +148,20 @@
     @Test
     public void testTryConsume() throws Exception {
         Function<Bucket, Long> action = bucket -> bucket.tryConsume(1)? 1L : 0L;
-        Supplier<Bucket> bucketSupplier = () -> build(builder, key, THROW_BUCKET_NOT_FOUND_EXCEPTION);
+        Supplier<Bucket> bucketSupplier = () -> backend.builder()
+                .withRecoveryStrategy(THROW_BUCKET_NOT_FOUND_EXCEPTION)
+                .buildProxy(key, configurationForLongRunningTests);
         ConsumptionScenario scenario = new ConsumptionScenario(4, TimeUnit.SECONDS.toNanos(5), bucketSupplier, action, permittedRatePerSecond);
->>>>>>> 3ec82084
         scenario.executeAndValidateRate();
     }
 
     @Test
     public void testTryConsumeWithLimit() throws Exception {
-<<<<<<< HEAD
         Function<Bucket, Long> action = bucket -> bucket.asBlocking().tryConsumeUninterruptibly(1, TimeUnit.MILLISECONDS.toNanos(50), UninterruptibleBlockingStrategy.PARKING) ? 1L : 0L;
         Supplier<Bucket> bucketSupplier = () -> backend.builder()
                 .withRecoveryStrategy(THROW_BUCKET_NOT_FOUND_EXCEPTION)
                 .buildProxy(key, configurationForLongRunningTests);
-        ConsumptionScenario scenario = new ConsumptionScenario(4, TimeUnit.SECONDS.toNanos(15), bucketSupplier, action, permittedRatePerSecond);
-=======
-        Function<Bucket, Long> action = bucket -> bucket.asScheduler().tryConsumeUninterruptibly(1, TimeUnit.MILLISECONDS.toNanos(50), UninterruptibleBlockingStrategy.PARKING) ? 1L : 0L;
-        Supplier<Bucket> bucketSupplier = () -> build(builder, key, THROW_BUCKET_NOT_FOUND_EXCEPTION);
         ConsumptionScenario scenario = new ConsumptionScenario(4, TimeUnit.SECONDS.toNanos(5), bucketSupplier, action, permittedRatePerSecond);
->>>>>>> 3ec82084
         scenario.executeAndValidateRate();
     }
 
@@ -191,15 +178,10 @@
                 throw new RuntimeException(e);
             }
         };
-<<<<<<< HEAD
         Supplier<AsyncBucket> bucketSupplier = () -> backend.builder()
                 .withRecoveryStrategy(THROW_BUCKET_NOT_FOUND_EXCEPTION)
                 .buildAsyncProxy(key, configurationForLongRunningTests);
-        AsyncConsumptionScenario scenario = new AsyncConsumptionScenario(4, TimeUnit.SECONDS.toNanos(15), bucketSupplier, action, permittedRatePerSecond);
-=======
-        Supplier<Bucket> bucketSupplier = () -> build(builder, key, THROW_BUCKET_NOT_FOUND_EXCEPTION);
-        ConsumptionScenario scenario = new ConsumptionScenario(4, TimeUnit.SECONDS.toNanos(5), bucketSupplier, action, permittedRatePerSecond);
->>>>>>> 3ec82084
+        AsyncConsumptionScenario scenario = new AsyncConsumptionScenario(4, TimeUnit.SECONDS.toNanos(5), bucketSupplier, action, permittedRatePerSecond);
         scenario.executeAndValidateRate();
     }
 
@@ -217,15 +199,10 @@
                 throw new RuntimeException(e);
             }
         };
-<<<<<<< HEAD
         Supplier<AsyncBucket> bucketSupplier = () -> backend.builder()
                 .withRecoveryStrategy(THROW_BUCKET_NOT_FOUND_EXCEPTION)
                 .buildAsyncProxy(key, configurationForLongRunningTests);
-        AsyncConsumptionScenario scenario = new AsyncConsumptionScenario(4, TimeUnit.SECONDS.toNanos(15), bucketSupplier, action, permittedRatePerSecond);
-=======
-        Supplier<Bucket> bucketSupplier = () -> build(builder, key, THROW_BUCKET_NOT_FOUND_EXCEPTION);
-        ConsumptionScenario scenario = new ConsumptionScenario(4, TimeUnit.SECONDS.toNanos(5), bucketSupplier, action, permittedRatePerSecond);
->>>>>>> 3ec82084
+        AsyncConsumptionScenario scenario = new AsyncConsumptionScenario(4, TimeUnit.SECONDS.toNanos(5), bucketSupplier, action, permittedRatePerSecond);
         scenario.executeAndValidateRate();
     }
 
