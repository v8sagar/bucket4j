![](/doc-pages/white-logo.png)

# Java rate-limiting library based on token-bucket algorithm.
[![Join the chat at https://gitter.im/vladimir-bukhtoyarov/bucket4j](https://badges.gitter.im/Join%20Chat.svg)](https://gitter.im/vladimir-bukhtoyarov/bucket4j?utm_source=badge&utm_medium=badge&utm_campaign=pr-badge&utm_content=badge)
[![Licence](https://img.shields.io/hexpm/l/plug.svg)](https://github.com/vladimir-bukhtoyarov/bucket4j/blob/master/LICENSE)
[![Donate](https://img.shields.io/badge/Donate-PayPal-green.svg)](https://www.paypal.com/cgi-bin/webscr?cmd=_s-xclick&hosted_button_id=BCY8T8GHTT5T4)

## Advantages of Bucket4j
* Implemented on top of ideas of well known algorithm, which are by de-facto standard for rate limiting in the IT industry.
* Effective lock-free implementation, Bucket4j is good scalable for multi-threading case.
* Absolutely non-compromise precision, Bucket4j does not operate with floats or doubles, all calculation are performed in the integer arithmetic,
this feature protects end users from calculation errors involved by rounding.
* Ability to switch from one JVM to cluster in two lines of code. Using Bucket4j you are able to limiting something in the cluster of JVMs.
Since [release 1.2](https://github.com/vladimir-bukhtoyarov/bucket4j/releases/tag/1.2.0) the ```Bucket4j``` supports any GRID solution which compatible with [JCache API (JSR 107)](https://www.jcp.org/en/jsr/detail?id=107) specification.
Just use your favorite grid including [Hazelcast](http://hazelcast.com/products/hazelcast/), [Ignite](https://ignite.apache.org/), [Coherence](http://www.oracle.com/technetwork/middleware/coherence/overview/index.html), [Infinispan](http://infinispan.org/) or any other.
* Ability to specify multiple bandwidths per bucket. For example you can limit 1000 events per hours but not often then 100 events per minute.
* Both synchronous and asynchronous API.
* Pluggable listener API that allows to implement monitoring and logging.
* Ability to use bucket as as scheduler, [see examples](https://github.com/vladimir-bukhtoyarov/bucket4j/blob/4.0/doc-pages/basic-usage.md#example-2---using-bucket-as-scheduler).

## Supported back-ends
As mentioned above in addition to local in-memory buckets, the Bucket4j supports clustered usage scenario on top of following back-ends:
 
| Back-end                   | Documentation page                                  | Async supported | Optimized serialization |
| -------------------------- | --------------------------------------------------- | :-------------: | :-------------:         |
| ```JCache API (JSR 107)``` | [bucket4j-jcache](doc-pages/jcache-usage.md)        | No              | No                      |
| ```Hazelcast```            | [bucket4j-hazelcast](doc-pages/hazelcast.md)        | Yes             | Yes                     |
| ```Apache Ignite```        | [bucket4j-ignite](doc-pages/ignite.md)              | Yes             | n/a                     |
| ```Inifinispan```          | [bucket4j-infinspan](doc-pages/infinispan.md)       | Yes             | Yes                     |
| ```Oracle Coherence```     | [bucket4j-coherence](doc-pages/coherence.md)        | Yes             | Yes                     |

## General documentation
#### Basics:
* [Token bucket wikipedia](https://en.wikipedia.org/wiki/Token_bucket) - wikipedia page describes the token-bucket algorithm in classical form.
* [Non-formal overview of token-bucket algorithm](doc-pages/token-bucket-brief-overview.md) - the brief overview of token-bucket algorithm.

#### Examples:
* [Basic-usage](doc-pages/basic-usage.md) - examples of basic usage.
* [Advanced-usage](doc-pages/advanced-usage.md) - examples of advanced usage.
* [Asynchronous-usage](doc-pages/asynchronous.md) - examples of asynchronous usage.
* [Listening of bucket events](doc-pages/listener.md) - examples of monitoring.

#### Production checklist
* [Common production checklist](doc-pages/production-generic-checklist.md) - Mandatory points that need to be understood before using the Bucket4j in production, independently of local or clustered usage scenarios.
* [JCache production checklist](doc-pages/production-jcache-checklist.md) - Mandatory points that need to be understood before using the Bucket4j over JCache cluster.

#### Archive:
* [Documentation for legacy releases](doc-pages/archive-links.md).

## Third-party integrations:
* [marcosbarbero/spring-cloud-zuul-ratelimit](https://github.com/marcosbarbero/spring-cloud-zuul-ratelimit)
* [MarcGiffing/Spring Boot Starter for Bucket4j](https://github.com/MarcGiffing/bucket4j-spring-boot-starter) . Demos of usage (incluing Zuul and Hazelcast) can be found there [bucket4j-spring-boot-starter-examples](https://github.com/MarcGiffing/bucket4j-spring-boot-starter-examples).
* [JHipster/JHipster API Gateway](https://jhipster.github.io/api-gateway/#rate_limiting)
* [Zivver/Dropwizard Ratelimit](https://github.com/zivver/dropwizard-ratelimit)

## Third-party demos and articles:
* [Rate limiting Spring MVC endpoints with bucket4j](https://golb.hplar.ch/2019/08/rate-limit-bucket4j.html)
* [Abdennebi/spring-boot-bucket4j-hazelcast-demo](https://github.com/Abdennebi/spring-boot-bucket4j-hazelcast-demo)
* [ProgrammerSought Bucket4j - preliminary understanding](http://www.programmersought.com/article/2524209291/)

## Get Bucket4j library
#### You can add Bucket4j to your project as maven dependency
The Bucket4j is distributed through both [JCenter](https://bintray.com/bintray/jcenter) and [Maven Central](http://search.maven.org/),
use any of them:
```xml
<dependency>
    <groupId>com.github.vladimir-bukhtoyarov</groupId>
    <artifactId>bucket4j-core</artifactId>
<<<<<<< HEAD
    <version>5.0.0</version>
=======
    <version>4.10.0</version>
>>>>>>> 3ec82084
</dependency>
``` 
#### You can build Bucket4j from sources
```bash
git clone https://github.com/vladimir-bukhtoyarov/bucket4j.git
cd bucket4j
mvn clean install
```

## License
Copyright 2015-2020 Vladimir Bukhtoyarov
Licensed under the Apache Software License, Version 2.0: <http://www.apache.org/licenses/LICENSE-2.0>.

## Have a question?
Feel free to ask in:
* Gitter chat [https://gitter.im/vladimir-bukhtoyarov/bucket4j](https://gitter.im/vladimir-bukhtoyarov/bucket4j) 
* Github issue tracker [https://github.com/vladimir-bukhtoyarov/bucket4j/issues/new](https://github.com/vladimir-bukhtoyarov/bucket4j/issues/new)

## Have a sensitive question?
If any information in the question should not be made publicly available, then try to contact with author via:
* Twitter private message [https://twitter.com/monitoring_king](https://twitter.com/monitoring_king)
* Linkedin private message [https://www.linkedin.com/in/vladimir-bukhtoyarov-a2385224](https://www.linkedin.com/in/vladimir-bukhtoyarov-a2385224)

## Who use Bucket4j?
![Ringcentral](/doc-pages/images/ringcentral.png "Ringcentral")
![JHipster](/doc-pages/images/jhipster.png "JHipster")
![Opentable](/doc-pages/images/opentable.png "Opentable")
![Apereo CAS](/doc-pages/images/apereo_cas.jpg "Apereo CAS")<|MERGE_RESOLUTION|>--- conflicted
+++ resolved
@@ -66,11 +66,7 @@
 <dependency>
     <groupId>com.github.vladimir-bukhtoyarov</groupId>
     <artifactId>bucket4j-core</artifactId>
-<<<<<<< HEAD
     <version>5.0.0</version>
-=======
-    <version>4.10.0</version>
->>>>>>> 3ec82084
 </dependency>
 ``` 
 #### You can build Bucket4j from sources
