--- conflicted
+++ resolved
@@ -63,11 +63,7 @@
 <dependency>
     <groupId>com.github.vladimir-bukhtoyarov</groupId>
     <artifactId>bucket4j-core</artifactId>
-<<<<<<< HEAD
-    <version>4.1.0</version>
-=======
-    <version>4.0.1</version>
->>>>>>> a29e71d2
+    <version>5.0.0</version>
 </dependency>
 ```
 #### You can build Bucket4j from sources
