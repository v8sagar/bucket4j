--- conflicted
+++ resolved
@@ -36,24 +36,12 @@
 * [Documentation for legacy releases](doc-pages/archive-links.md).
 
 ## Third-party integrations:
-* [Spring Boot Starter for Bucket4j](https://github.com/MarcGiffing/bucket4j-spring-boot-starter) 
+* [Spring Boot Starter for Bucket4j](https://github.com/MarcGiffing/bucket4j-spring-boot-starter)
 * [JHipster API Gateway](https://jhipster.github.io/api-gateway/#rate_limiting)
 * [Dropwizard Ratelimit](https://github.com/zivver/dropwizard-ratelimit)
 
-<<<<<<< HEAD
 ## Get Bucket4j library
-#### By direct link
-[Download compiled jar, sources, javadocs](https://github.com/vladimir-bukhtoyarov/bucket4j/releases/tag/3.0.0)
 
-#### You can build Bucket4j from sources
-```bash
-git clone https://github.com/vladimir-bukhtoyarov/bucket4j.git
-cd bucket4j
-mvn clean install
-```
-
-=======
->>>>>>> a18ad875
 #### You can add Bucket4j to your project as maven dependency
 The Bucket4j is distributed through both [JCenter](https://bintray.com/bintray/jcenter) and [Maven Central](http://search.maven.org/),
 use any of them:
@@ -61,19 +49,7 @@
 <dependency>
     <groupId>com.github.vladimir-bukhtoyarov</groupId>
     <artifactId>bucket4j-core</artifactId>
-<<<<<<< HEAD
     <version>3.0.1</version>
-=======
-    <version>2.1.1</version>
-</dependency>
-```
-To use JCache extension you also need to add following dependency:
-```xml
-<dependency>
-    <groupId>com.github.vladimir-bukhtoyarov</groupId>
-    <artifactId>bucket4j-jcache</artifactId>
-    <version>2.1.1</version>
->>>>>>> a18ad875
 </dependency>
 ```
 #### You can build Bucket4j from sources
