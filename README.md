# Bucket4j - is Java rate-limiting library based on token-bucket algorithm.
[![Build Status](https://travis-ci.org/vladimir-bukhtoyarov/bucket4j.svg?branch=master)](https://travis-ci.org/vladimir-bukhtoyarov/bucket4j)
[![Join the chat at https://gitter.im/vladimir-bukhtoyarov/bucket4j](https://badges.gitter.im/Join%20Chat.svg)](https://gitter.im/vladimir-bukhtoyarov/bucket4j?utm_source=badge&utm_medium=badge&utm_campaign=pr-badge&utm_content=badge)
[![Quality Gate](https://sonarcloud.io/api/project_badges/measure?project=com.github.vladimir-bukhtoyarov:bucket4j&metric=alert_status)](https://sonarqube.com/dashboard/index/com.github.vladimir-bukhtoyarov:bucket4j)
[![Licence](https://img.shields.io/hexpm/l/plug.svg)](https://github.com/vladimir-bukhtoyarov/bucket4j/blob/master/LICENSE)

## Advantages of Bucket4j
* Implemented on top of ideas of well known algorithm, which are by de-facto standard for rate limiting in the IT industry.
* Effective lock-free implementation, Bucket4j is good scalable for multi-threading case.
* Absolutely non-compromise precision, Bucket4j does not operate with floats or doubles, all calculation are performed in the integer arithmetic,
this feature protects end users from calculation errors involved by rounding.
* Ability to switch from one JVM to cluster in two lines of code. Using Bucket4j you are able to limiting something in the cluster of JVMs.
Since [release 1.2](https://github.com/vladimir-bukhtoyarov/bucket4j/releases/tag/1.2.0) the ```Bucket4j``` supports any GRID solution which compatible with [JCache API (JSR 107)](https://www.jcp.org/en/jsr/detail?id=107) specification.
Just use your favorite grid including [Hazelcast](http://hazelcast.com/products/hazelcast/), [Ignite](https://ignite.apache.org/), [Coherence](http://www.oracle.com/technetwork/middleware/coherence/overview/index.html), [Infinispan](http://infinispan.org/) or any other.
* Ability to specify multiple bandwidths per bucket. For example you can limit 1000 events per hours but not often then 100 events per minute.
* Both synchronous and asynchronous API.
* Pluggable listener API that allows to implement monitoring and logging.
* Ability to use bucket as as scheduler, [see examples](https://github.com/vladimir-bukhtoyarov/bucket4j/blob/4.0/doc-pages/basic-usage.md#example-2---using-bucket-as-scheduler).

## Supported back-ends
As mentioned above in addition to local in-memory buckets, the Bucket4j supports clustered usage scenario on top of following back-ends:
 
| Back-end                   | Documentation page                                  | Async supported |
| -------------------------- | --------------------------------------------------- | :-------------: |
| ```JCache API (JSR 107)``` | [bucket4j-jcache](doc-pages/jcache-usage.md)        | No              |
| ```Hazelcast```            | [bucket4j-hazelcast](doc-pages/hazelcast.md)        | Yes             |
| ```Apache Ignite```        | [bucket4j-ignite](doc-pages/ignite.md)              | Yes             |
| ```Inifinispan```          | [bucket4j-infinspan](doc-pages/infinispan.md)       | Yes             | 

## General documentation
#### Basics:
* [Token bucket wikipedia](https://en.wikipedia.org/wiki/Token_bucket) - wikipedia page describes the token-bucket algorithm in classical form.
* [Non-formal overview of token-bucket algorithm](doc-pages/token-bucket-brief-overview.md) - the brief overview of token-bucket algorithm.

#### Examples:
* [Basic-usage](doc-pages/basic-usage.md) - examples of basic usage.
* [Advanced-usage](doc-pages/advanced-usage.md) - examples of advanced usage.
* [Asynchronous-usage](doc-pages/asynchronous.md) - examples of asynchronous usage.
* [Listening of bucket events](doc-pages/listener.md) - examples of monitoring.

#### Production checklist
* [Common production checklist](doc-pages/production-generic-checklist.md) - Mandatory points that need to be understood before using the Bucket4j in production, independently of local or clustered usage scenarios.
* [JCache production checklist](doc-pages/production-jcache-checklist.md) - Mandatory points that need to be understood before using the Bucket4j over JCache cluster.

#### Archive:
* [Documentation for legacy releases](doc-pages/archive-links.md).

## Third-party integrations:
* [marcosbarbero/spring-cloud-zuul-ratelimit](https://github.com/marcosbarbero/spring-cloud-zuul-ratelimit)
* [MarcGiffing/Spring Boot Starter for Bucket4j](https://github.com/MarcGiffing/bucket4j-spring-boot-starter) . Demos of usage (incluing Zuul and Hazelcast) can be found there [bucket4j-spring-boot-starter-examples](https://github.com/MarcGiffing/bucket4j-spring-boot-starter-examples).
* [JHipster/JHipster API Gateway](https://jhipster.github.io/api-gateway/#rate_limiting)
* [Zivver/Dropwizard Ratelimit](https://github.com/zivver/dropwizard-ratelimit)

## Third-party Demos:
* [Abdennebi/spring-boot-bucket4j-hazelcast-demo](https://github.com/Abdennebi/spring-boot-bucket4j-hazelcast-demo)

## Get Bucket4j library
#### You can add Bucket4j to your project as maven dependency
The Bucket4j is distributed through both [JCenter](https://bintray.com/bintray/jcenter) and [Maven Central](http://search.maven.org/),
use any of them:
```xml
<dependency>
    <groupId>com.github.vladimir-bukhtoyarov</groupId>
    <artifactId>bucket4j-core</artifactId>
<<<<<<< HEAD
    <version>4.0.1</version>
=======
    <version>4.1.0</version>
>>>>>>> 5977d987
</dependency>
```
#### You can build Bucket4j from sources
```bash
git clone https://github.com/vladimir-bukhtoyarov/bucket4j.git
cd bucket4j
mvn clean install
```

## Have a question?
Feel free to ask in the [gitter chat](https://gitter.im/vladimir-bukhtoyarov/bucket4j) 

## License
Copyright 2015-2018 Vladimir Bukhtoyarov
Licensed under the Apache Software License, Version 2.0: <http://www.apache.org/licenses/LICENSE-2.0>.

## Give beer to author
[PayPalMe Donation link](http://paypal.me/vladimirbukhtoyarov)<|MERGE_RESOLUTION|>--- conflicted
+++ resolved
@@ -62,11 +62,7 @@
 <dependency>
     <groupId>com.github.vladimir-bukhtoyarov</groupId>
     <artifactId>bucket4j-core</artifactId>
-<<<<<<< HEAD
-    <version>4.0.1</version>
-=======
     <version>4.1.0</version>
->>>>>>> 5977d987
 </dependency>
 ```
 #### You can build Bucket4j from sources
